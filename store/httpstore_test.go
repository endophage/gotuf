--- conflicted
+++ resolved
@@ -3,11 +3,7 @@
 import (
 	"encoding/hex"
 	"encoding/json"
-<<<<<<< HEAD
-=======
-	"encoding/pem"
 	"net/http"
->>>>>>> 88765abd
 	"strings"
 	"testing"
 
@@ -30,10 +26,7 @@
 		"txt",
 		"targets",
 		"key",
-<<<<<<< HEAD
-=======
-		&TestRoundTripper{},
->>>>>>> 88765abd
+		&http.Transport{},
 	)
 	if err != nil {
 		t.Fatal(err)
